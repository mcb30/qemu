--- conflicted
+++ resolved
@@ -21,11 +21,8 @@
     QEMU_ARCH_XTENSA = 4096,
     QEMU_ARCH_OPENRISC = 8192,
     QEMU_ARCH_UNICORE32 = 0x4000,
-<<<<<<< HEAD
-    QEMU_ARCH_M6502 = 0x8000,
-=======
     QEMU_ARCH_MOXIE = 0x8000,
->>>>>>> 45673671
+    QEMU_ARCH_M6502 = 0x10000,
 };
 
 extern const uint32_t arch_type;
